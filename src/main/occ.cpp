--- conflicted
+++ resolved
@@ -55,11 +55,8 @@
   auto *dma = occ::main::add_dma_subcommand(app);
   auto *elastic = occ::main::add_elastic_subcommand(app);
   auto *elat = occ::main::add_elat_subcommand(app);
-<<<<<<< HEAD
   auto *elastic_fit = occ::main::add_elastic_fit_subcommand(app);
-=======
   auto *embed = occ::main::add_embed_subcommand(app);
->>>>>>> 4054000e
   auto *iso = occ::main::add_isosurface_subcommand(app);
   auto *pair = occ::main::add_pair_subcommand(app);
   auto *scf = occ::main::add_scf_subcommand(app);
