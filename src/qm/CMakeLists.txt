add_library(occ_qm
    "${CMAKE_CURRENT_SOURCE_DIR}/cdiis.cpp"
    "${CMAKE_CURRENT_SOURCE_DIR}/chelpg.cpp"
    "${CMAKE_CURRENT_SOURCE_DIR}/cint_interface.cpp"
    "${CMAKE_CURRENT_SOURCE_DIR}/ediis.cpp"
    "${CMAKE_CURRENT_SOURCE_DIR}/guess_density.cpp"
    "${CMAKE_CURRENT_SOURCE_DIR}/hf.cpp"
    "${CMAKE_CURRENT_SOURCE_DIR}/integral_engine.cpp"
    "${CMAKE_CURRENT_SOURCE_DIR}/integral_engine_grad1.cpp"
    "${CMAKE_CURRENT_SOURCE_DIR}/integral_engine_df.cpp"
    "${CMAKE_CURRENT_SOURCE_DIR}/merge.cpp"
    "${CMAKE_CURRENT_SOURCE_DIR}/mo.cpp"
    "${CMAKE_CURRENT_SOURCE_DIR}/oniom.cpp"
<<<<<<< HEAD
    "${CMAKE_CURRENT_SOURCE_DIR}/partitioning.cpp"
=======
    "${CMAKE_CURRENT_SOURCE_DIR}/orbital_smearing.cpp"
>>>>>>> f2ced029
    "${CMAKE_CURRENT_SOURCE_DIR}/shell.cpp"
    "${CMAKE_CURRENT_SOURCE_DIR}/scf.cpp"
    "${CMAKE_CURRENT_SOURCE_DIR}/wavefunction.cpp"
    ${OCC_QM_INCLUDE_FILES}
)

target_link_libraries(occ_qm
    PUBLIC 
    occ_core
    occ_io
    occ_gto
    libcint::libcint
    libecpint_static
)
target_include_directories(occ_qm PUBLIC 
    ${OCC_INCLUDE_DIR} 
    ${GEMMI_INCLUDE_DIR}
)

target_compile_definitions(occ_qm PUBLIC HAVE_ECPINT=1)

target_compile_features(occ_qm PUBLIC cxx_std_20)
<|MERGE_RESOLUTION|>--- conflicted
+++ resolved
@@ -11,11 +11,8 @@
     "${CMAKE_CURRENT_SOURCE_DIR}/merge.cpp"
     "${CMAKE_CURRENT_SOURCE_DIR}/mo.cpp"
     "${CMAKE_CURRENT_SOURCE_DIR}/oniom.cpp"
-<<<<<<< HEAD
     "${CMAKE_CURRENT_SOURCE_DIR}/partitioning.cpp"
-=======
     "${CMAKE_CURRENT_SOURCE_DIR}/orbital_smearing.cpp"
->>>>>>> f2ced029
     "${CMAKE_CURRENT_SOURCE_DIR}/shell.cpp"
     "${CMAKE_CURRENT_SOURCE_DIR}/scf.cpp"
     "${CMAKE_CURRENT_SOURCE_DIR}/wavefunction.cpp"
